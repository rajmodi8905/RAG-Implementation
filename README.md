--- conflicted
+++ resolved
@@ -1,114 +1,4 @@
-<<<<<<< HEAD
 # RAG Implementation - Face Recognition Module
-=======
-# 🎓 SIH Hackathon - Multi-Project Repository
-
-This repository contains two AI-powered projects:
-
-1. **📄 PDF RAG Chatbot** - Question-answering system for PDF documents
-2. **🔍 Multimodal Face Recognition System** - Face matching and similarity detection
-
----
-
-# 📄 Project 1: PDF RAG Bot with Ollama
-
-A Retrieval-Augmented Generation (RAG) chatbot that reads PDF files and answers questions based on their content using the Phi3 mini model via Ollama.
-
-## Setup Complete ✅
-
-Your virtual environment is set up with all necessary packages!
-
-## How to Use
-
-### 1. Add Your PDF Files
-Place your PDF files in the `data/` directory that has been created for you.
-
-### 2. Run the Notebook Cells in Order
-
-**Cell 1:** Import all required libraries
-- Imports PDF loaders, embeddings, vector stores, and LLM components
-
-**Cell 2:** Comment cell (no action needed)
-
-**Cell 3:** Initialize Ollama LLM
-- Make sure you have Ollama installed and running
-- Pull the model: `ollama pull phi3:mini-128k`
-- Uses phi3:mini-128k model with 128k context window
-
-**Cell 4:** Define the RAG prompt template
-- Sets up the system prompt for retrieval-augmented generation
-- Ensures the model only uses context from your PDFs
-
-**Cell 5:** Load PDF data
-- Option 1: Load a single PDF by uncommenting and setting the path
-- Option 2: Load all PDFs from the `data/` directory (default)
-
-**Cell 6-7:** Split documents into chunks
-- Chunks documents with 1000 characters per chunk
-- 500 character overlap to maintain context
-
-**Cell 8-9:** View the chunks
-- Check how many chunks were created
-- View the first chunk
-
-**Cell 10:** Create embeddings
-- Uses HuggingFace's `all-MiniLM-L6-v2` model for embeddings
-- Creates a FAISS vector store for fast similarity search
-
-**Cell 11:** Save the vector index
-- Saves the index to `vector_index.pkl` for reuse
-
-**Cell 12:** Load the vector index
-- Loads the saved index (useful for subsequent runs)
-
-**Cell 13:** Create the retrieval chain
-- Sets up the question-answering chain with sources
-
-**Cell 14:** Define query function
-- Helper function to query the RAG system
-
-**Cell 15:** Test your RAG bot!
-- Ask questions about your PDF content
-- Modify the question to ask about your specific documents
-
-## Example Usage
-
-```python
-# After running all setup cells, you can ask questions like:
-print(gen("What is the main topic of the document?"))
-print(gen("Summarize the key findings"))
-print(gen("What are the conclusions?"))
-```
-
-## Requirements
-
-- Python 3.13.2
-- Ollama with phi3:mini-128k model
-- All Python packages are installed in the virtual environment
-
-## Directory Structure
-
-```
-sih hackathon/
-├── data/                    # Place your PDF files here
-├── venv/                    # Virtual environment
-├── retrieval.ipynb          # Main notebook
-├── requirements.txt         # Python dependencies
-├── vector_index.pkl         # Generated after running the notebook
-└── README.md               # This file
-```
-
-## Notes
-
-- The first run will download the embedding model (~90MB)
-- Processing time depends on the size and number of PDFs
-- The vector index is saved locally for faster subsequent runs
-- Make sure Ollama is running before executing the notebook
-
----
-
-# 🔍 Project 2: Multimodal Face Recognition System
->>>>>>> 52992416
 
 This repository contains a comprehensive multimodal RAG (Retrieval-Augmented Generation) system focused on face recognition and similarity matching using CLIP embeddings.
 
